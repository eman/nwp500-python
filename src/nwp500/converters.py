--- conflicted
+++ resolved
@@ -63,30 +63,6 @@
     return 2 if value else 1
 
 
-<<<<<<< HEAD
-def tou_status_to_python(value: Any) -> bool:
-    """Convert Time of Use status to Python bool.
-
-    Device representation: 1 = Off/False, 2 = On/True
-    (Uses standard OnOffFlag encoding)
-
-    Args:
-        value: Device TOU status value.
-
-    Returns:
-        Python boolean.
-
-    Example:
-        >>> tou_status_to_python(2)
-        True
-        >>> tou_status_to_python(1)
-        False
-    """
-    return bool(value == 2)
-
-
-=======
->>>>>>> 96aa1ccb
 def tou_override_to_python(value: Any) -> bool:
     """Convert TOU override status to Python bool.
 
