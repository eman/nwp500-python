"""
Authentication module for Navien Smart Control API.

This module provides authentication functionality for the Navien Smart Control
REST API, including sign-in, token management, and token refresh capabilities.

The API uses JWT (JSON Web Tokens) for authentication with the following flow:
1. Sign in with email and password
2. Receive idToken, accessToken, and refreshToken
3. Use accessToken as Bearer token in subsequent requests
4. Refresh tokens when accessToken expires
"""

import json
import logging
from dataclasses import dataclass, field
from datetime import datetime, timedelta
from typing import Any, Optional

import aiohttp

from . import __version__
from .config import API_BASE_URL, REFRESH_ENDPOINT, SIGN_IN_ENDPOINT
from .exceptions import (
    AuthenticationError,
    InvalidCredentialsError,
    TokenRefreshError,
)

__author__ = "Emmanuel Levijarvi"
__copyright__ = "Emmanuel Levijarvi"
__license__ = "MIT"

_logger = logging.getLogger(__name__)


@dataclass
class UserInfo:
    """User information returned from authentication."""

    user_type: str
    user_first_name: str
    user_last_name: str
    user_status: str
    user_seq: int

    @classmethod
    def from_dict(cls, data: dict[str, Any]) -> "UserInfo":
        """Create UserInfo from API response dictionary."""
        return cls(
            user_type=data.get("userType", ""),
            user_first_name=data.get("userFirstName", ""),
            user_last_name=data.get("userLastName", ""),
            user_status=data.get("userStatus", ""),
            user_seq=data.get("userSeq", 0),
        )

    @property
    def full_name(self) -> str:
        """Return the user's full name."""
        return f"{self.user_first_name} {self.user_last_name}".strip()


@dataclass
class AuthTokens:
    """Authentication tokens and AWS credentials returned from the API."""

    id_token: str
    access_token: str
    refresh_token: str
    authentication_expires_in: int
    access_key_id: Optional[str] = None
    secret_key: Optional[str] = None
    session_token: Optional[str] = None
    authorization_expires_in: Optional[int] = None

    # Calculated fields
    issued_at: datetime = field(default_factory=datetime.now)
    _expires_at: datetime = field(
        default=datetime.now(), init=False, repr=False
    )
    _aws_expires_at: Optional[datetime] = field(
        default=None, init=False, repr=False
    )

    def __post_init__(self) -> None:
        """Cache the expiration timestamp after initialization."""
        # Pre-calculate and cache the expiration time
        self._expires_at = self.issued_at + timedelta(
            seconds=self.authentication_expires_in
        )
        # Calculate AWS credentials expiration if available
        if self.authorization_expires_in:
            self._aws_expires_at = self.issued_at + timedelta(
                seconds=self.authorization_expires_in
            )

    @classmethod
    def from_dict(cls, data: dict[str, Any]) -> "AuthTokens":
        """Create AuthTokens from API response dictionary or stored data.

        Args:
            data: Dictionary containing token data. Can be from API response
                 (using camelCase keys) or from stored data (using snake_case
                 keys from to_dict()).

        Returns:
            AuthTokens instance

        Example:
            # From API response
            >>> tokens = AuthTokens.from_dict({
            ...     "idToken": "...",
            ...     "accessToken": "...",
            ...     "refreshToken": "...",
            ...     "authenticationExpiresIn": 3600
            ... })

            # From stored data (after to_dict())
            >>> stored = tokens.to_dict()
            >>> restored = AuthTokens.from_dict(stored)
        """

        # Helper to get value from either camelCase or snake_case key
        def get_value(
            camel_key: str, snake_key: str, default: Any = None
        ) -> Any:
            """Get value, checking camelCase first, then snake_case."""
            value = data.get(camel_key)
            if value is not None and value != "":
                return value
            value = data.get(snake_key)
            if value is not None and value != "":
                return value
            return default

        # Support both camelCase (API) and snake_case (stored) keys
        return cls(
            id_token=get_value("idToken", "id_token", ""),
            access_token=get_value("accessToken", "access_token", ""),
            refresh_token=get_value("refreshToken", "refresh_token", ""),
            authentication_expires_in=get_value(
                "authenticationExpiresIn", "authentication_expires_in", 3600
            ),
            access_key_id=get_value("accessKeyId", "access_key_id"),
            secret_key=get_value("secretKey", "secret_key"),
            session_token=get_value("sessionToken", "session_token"),
            authorization_expires_in=get_value(
                "authorizationExpiresIn", "authorization_expires_in"
            ),
            issued_at=datetime.fromisoformat(data["issued_at"])
            if "issued_at" in data
            else datetime.now(),
        )

    def to_dict(self) -> dict[str, Any]:
        """Convert AuthTokens to a dictionary for storage.

        Returns a dictionary with all token data including the issued_at
        timestamp, which is essential for correctly calculating expiration
        times when restoring tokens.

        Returns:
            Dictionary with snake_case keys suitable for JSON serialization

        Example:
            >>> tokens = auth_client.current_tokens
            >>> stored_data = tokens.to_dict()
            >>> # Save to file/database
            >>> import json
            >>> json.dump(stored_data, file)
            >>>
            >>> # Later, restore tokens
            >>> restored_tokens = AuthTokens.from_dict(json.load(file))
        """
        return {
            "id_token": self.id_token,
            "access_token": self.access_token,
            "refresh_token": self.refresh_token,
            "authentication_expires_in": self.authentication_expires_in,
            "access_key_id": self.access_key_id,
            "secret_key": self.secret_key,
            "session_token": self.session_token,
            "authorization_expires_in": self.authorization_expires_in,
            "issued_at": self.issued_at.isoformat(),
        }

    @property
    def expires_at(self) -> datetime:
        """Get the cached expiration timestamp."""
        return self._expires_at

    @property
    def is_expired(self) -> bool:
        """Check if the access token has expired (cached calculation)."""
        # Consider expired if within 5 minutes of expiration
        return datetime.now() >= (self._expires_at - timedelta(minutes=5))

    @property
    def are_aws_credentials_expired(self) -> bool:
        """Check if AWS credentials have expired.

        AWS credentials have a separate expiration time from JWT tokens.
        If AWS credentials are expired, a full re-authentication is needed
        since the token refresh endpoint doesn't provide new AWS credentials.

        Returns:
            True if AWS credentials are expired, False if expiration time is
            unknown or credentials are still valid
        """
        if not self._aws_expires_at:
            # If we don't know when AWS credentials expire, consider them valid
            # This handles cases where authorization_expires_in wasn't provided
            return False
        # Consider expired if within 5 minutes of expiration
        return datetime.now() >= (self._aws_expires_at - timedelta(minutes=5))

    @property
    def time_until_expiry(self) -> timedelta:
        """Get time remaining until token expiration.

        Uses cached expiration time for efficiency.
        """
        return self._expires_at - datetime.now()

    @property
    def bearer_token(self) -> str:
        """Get the formatted Bearer token for Authorization header."""
        return f"Bearer {self.access_token}"


@dataclass
class AuthenticationResponse:
    """Complete authentication response including user info and tokens."""

    user_info: UserInfo
    tokens: AuthTokens
    legal: list[dict[str, Any]] = field(default_factory=list)
    code: int = 200
    message: str = "SUCCESS"

    @classmethod
    def from_dict(
        cls, response_data: dict[str, Any]
    ) -> "AuthenticationResponse":
        """Create AuthenticationResponse from API response."""
        code = response_data.get("code", 200)
        message = response_data.get("msg", "SUCCESS")
        data = response_data.get("data", {})

        user_info = UserInfo.from_dict(data.get("userInfo", {}))
        tokens = AuthTokens.from_dict(data.get("token", {}))
        legal = data.get("legal", [])

        return cls(
            user_info=user_info,
            tokens=tokens,
            legal=legal,
            code=code,
            message=message,
        )


__all__ = [
    "UserInfo",
    "AuthTokens",
    "AuthenticationResponse",
    "NavienAuthClient",
    "authenticate",
    "refresh_access_token",
]


class NavienAuthClient:
    """
    Asynchronous client for Navien Smart Control API authentication.

    This client handles:
    - User authentication with email/password
    - Token management and automatic refresh
    - Session management
    - AWS credentials (if provided by API)

    Authentication is performed automatically when entering the async context
    manager, unless valid stored tokens are provided.

    Example:
        >>> async with NavienAuthClient(user_id="user@example.com",
        password="password") as client:
        ...     print(f"Welcome {client.current_user.full_name}")
        ...     print(f"Access token: {client.current_tokens.access_token}")
        ...
        ...     # Use the token in API requests
        ...     headers = client.get_auth_headers()
        ...
        ...     # Refresh when needed
        ...     if client.current_tokens.is_expired:
        ...         new_tokens = await
        client.refresh_token(client.current_tokens.refresh_token)

        Restore session from stored tokens:
        >>> stored_tokens = AuthTokens.from_dict(saved_data)
        >>> async with NavienAuthClient(
        ...     user_id="user@example.com",
        ...     password="password",
        ...     stored_tokens=stored_tokens
        ... ) as client:
        ...     # Authentication skipped if tokens are still valid
        ...     print(f"Access token: {client.current_tokens.access_token}")
    """

    def __init__(
        self,
        user_id: str,
        password: str,
        base_url: str = API_BASE_URL,
        session: Optional[aiohttp.ClientSession] = None,
        timeout: int = 30,
        stored_tokens: Optional[AuthTokens] = None,
    ):
        """
        Initialize the authentication client.

        Args:
            user_id: User email address
            password: User password
            base_url: Base URL for the API (default: official Navien API)
            session: Optional aiohttp ClientSession to use
            timeout: Request timeout in seconds
            stored_tokens: Previously saved tokens to restore session.
                          If provided and valid, skips initial sign_in.

        Note:
            Authentication is performed automatically when entering the
            async context manager (using async with statement), unless
            valid stored_tokens are provided.
        """
        self.base_url = base_url.rstrip("/")
        self._session = session
        self._owned_session = session is None
        self.timeout = aiohttp.ClientTimeout(total=timeout)

        # Store credentials for automatic authentication
        self._user_id = user_id
        self._password = password

        # Current authentication state
        self._auth_response: Optional[AuthenticationResponse] = None
        self._user_email: Optional[str] = None

        # Restore tokens if provided
        if stored_tokens:
            # Create a minimal AuthenticationResponse with stored tokens
            # UserInfo will be populated on first API call if needed
            self._auth_response = AuthenticationResponse(
                user_info=UserInfo(
                    user_type="",
                    user_first_name="",
                    user_last_name="",
                    user_status="",
                    user_seq=0,
                ),
                tokens=stored_tokens,
            )
            self._user_email = user_id

    async def __aenter__(self) -> "NavienAuthClient":
        """Async context manager entry."""
        if self._owned_session:
<<<<<<< HEAD
            resolver = aiohttp.ThreadedResolver()
            connector = aiohttp.TCPConnector(resolver=resolver)
            self._session = aiohttp.ClientSession(
                connector=connector, timeout=self.timeout
            )
=======
            self._session = self._create_session()
>>>>>>> 95d0a811

        # Check if we have valid stored tokens
        if self._auth_response and self._auth_response.tokens:
            tokens = self._auth_response.tokens
            # If tokens are expired, refresh or re-authenticate
            if tokens.are_aws_credentials_expired:
                _logger.info(
                    "Stored AWS credentials expired, re-authenticating..."
                )
                await self.sign_in(self._user_id, self._password)
            elif tokens.is_expired:
                _logger.info("Stored JWT token expired, refreshing...")
                await self.refresh_token(tokens.refresh_token)
            else:
                _logger.info("Using stored tokens, skipping authentication")
        else:
            # No stored tokens, perform full authentication
            await self.sign_in(self._user_id, self._password)

        return self

    async def __aexit__(self, exc_type: Any, exc_val: Any, exc_tb: Any) -> None:
        """Async context manager exit."""
        if self._owned_session and self._session:
            await self._session.close()

    def _create_session(self) -> aiohttp.ClientSession:
        """Create an aiohttp ClientSession with ThreadedResolver.

        ThreadedResolver uses Python's built-in socket module for DNS
        resolution, avoiding dependency on c-ares which can fail in
        containerized environments.

        Returns:
            aiohttp.ClientSession configured with ThreadedResolver
        """
        resolver = aiohttp.ThreadedResolver()
        connector = aiohttp.TCPConnector(resolver=resolver)
        return aiohttp.ClientSession(connector=connector, timeout=self.timeout)

    async def _ensure_session(self) -> None:
        """Ensure we have an active session."""
        if self._session is None:
<<<<<<< HEAD
            resolver = aiohttp.ThreadedResolver()
            connector = aiohttp.TCPConnector(resolver=resolver)
            self._session = aiohttp.ClientSession(
                connector=connector, timeout=self.timeout
            )
=======
            self._session = self._create_session()
>>>>>>> 95d0a811
            self._owned_session = True

    async def sign_in(
        self, user_id: str, password: str
    ) -> AuthenticationResponse:
        """
        Authenticate user and obtain tokens.

        Args:
            user_id: User email address
            password: User password

        Returns:
            AuthenticationResponse containing user info and tokens

        Raises:
            InvalidCredentialsError: If credentials are invalid
            AuthenticationError: If authentication fails for other reasons
        """
        await self._ensure_session()

        if self._session is None:
            raise AuthenticationError("Session not initialized")

        url = f"{self.base_url}{SIGN_IN_ENDPOINT}"
        payload = {"userId": user_id, "password": password}

        _logger.info(f"Attempting sign-in for user: {user_id}")

        try:
            async with self._session.post(url, json=payload) as response:
                response_data = await response.json()

                # Check for error responses
                code = response_data.get("code", response.status)
                msg = response_data.get("msg", "")

                if code != 200 or not response.ok:
                    _logger.error(f"Sign-in failed: {code} - {msg}")
                    if (
                        code == 401
                        or "invalid" in msg.lower()
                        or "unauthorized" in msg.lower()
                    ):
                        raise InvalidCredentialsError(
                            f"Invalid credentials: {msg}",
                            status_code=code,
                            response=response_data,
                        )
                    raise AuthenticationError(
                        f"Authentication failed: {msg}",
                        status_code=code,
                        response=response_data,
                    )

                # Parse successful response
                auth_response = AuthenticationResponse.from_dict(response_data)
                self._auth_response = auth_response
                self._user_email = user_id  # Store the email for later use

                _logger.info(
                    "Successfully authenticated user: %s",
                    auth_response.user_info.full_name,
                )
                _logger.debug(
                    "Token expires in: %s",
                    auth_response.tokens.time_until_expiry,
                )

                return auth_response

        except aiohttp.ClientError as e:
            _logger.error(f"Network error during sign-in: {e}")
            raise AuthenticationError(f"Network error: {str(e)}") from e
        except (KeyError, ValueError, json.JSONDecodeError) as e:
            _logger.error(f"Failed to parse authentication response: {e}")
            raise AuthenticationError(
                f"Invalid response format: {str(e)}"
            ) from e

    async def refresh_token(self, refresh_token: str) -> AuthTokens:
        """
        Refresh access token using refresh token.

        Args:
            refresh_token: The refresh token obtained from sign-in

        Returns:
            New AuthTokens with refreshed access token

        Raises:
            TokenRefreshError: If token refresh fails
        """
        await self._ensure_session()

        if self._session is None:
            raise AuthenticationError("Session not initialized")

        url = f"{self.base_url}{REFRESH_ENDPOINT}"
        payload = {"refreshToken": refresh_token}

        _logger.info("Attempting to refresh access token")

        try:
            async with self._session.post(url, json=payload) as response:
                response_data = await response.json()

                code = response_data.get("code", response.status)
                msg = response_data.get("msg", "")

                if code != 200 or not response.ok:
                    _logger.error(f"Token refresh failed: {code} - {msg}")
                    raise TokenRefreshError(
                        f"Failed to refresh token: {msg}",
                        status_code=code,
                        response=response_data,
                    )

                # Parse new tokens
                data = response_data.get("data", {})
                new_tokens = AuthTokens.from_dict(data)

                # Preserve AWS credentials from old tokens if not in refresh
                # response
                if self._auth_response and self._auth_response.tokens:
                    old_tokens = self._auth_response.tokens
                    if (
                        not new_tokens.access_key_id
                        and old_tokens.access_key_id
                    ):
                        new_tokens.access_key_id = old_tokens.access_key_id
                    if not new_tokens.secret_key and old_tokens.secret_key:
                        new_tokens.secret_key = old_tokens.secret_key
                    if (
                        not new_tokens.session_token
                        and old_tokens.session_token
                    ):
                        new_tokens.session_token = old_tokens.session_token
                    if (
                        not new_tokens.authorization_expires_in
                        and old_tokens.authorization_expires_in
                    ):
                        new_tokens.authorization_expires_in = (
                            old_tokens.authorization_expires_in
                        )
                        # Also preserve the AWS expiration timestamp
                        new_tokens._aws_expires_at = old_tokens._aws_expires_at

                # Update stored auth response if we have one
                if self._auth_response:
                    self._auth_response.tokens = new_tokens

                _logger.info("Successfully refreshed access token")
                _logger.debug(
                    f"New token expires in: {new_tokens.time_until_expiry}"
                )

                return new_tokens

        except aiohttp.ClientError as e:
            _logger.error(f"Network error during token refresh: {e}")
            raise TokenRefreshError(f"Network error: {str(e)}") from e
        except (KeyError, ValueError, json.JSONDecodeError) as e:
            _logger.error(f"Failed to parse refresh response: {e}")
            raise TokenRefreshError(f"Invalid response format: {str(e)}") from e

    async def re_authenticate(self) -> AuthenticationResponse:
        """
        Re-authenticate using stored credentials.

        This is a convenience method that uses the stored user_id and password
        from initialization to perform a fresh sign-in. Useful for recovering
        from expired tokens or connection issues.

        Returns:
            AuthenticationResponse with fresh tokens and user info

        Raises:
            ValueError: If stored credentials are not available
            AuthenticationError: If authentication fails

        Example:
            >>> client = NavienAuthClient(email, password)
            >>> await client.re_authenticate()  # Uses stored credentials
        """
        if not self.has_stored_credentials:
            raise ValueError(
                "No stored credentials available for re-authentication. "
                "Credentials must be provided during initialization."
            )

        _logger.info("Re-authenticating with stored credentials")
        return await self.sign_in(self._user_id, self._password)

    async def ensure_valid_token(self) -> Optional[AuthTokens]:
        """
        Ensure we have a valid access token, refreshing if necessary.

        This method checks both JWT token and AWS credentials expiration.
        If AWS credentials are expired, it triggers a full re-authentication
        since the token refresh endpoint doesn't provide new AWS credentials.

        Returns:
            Valid AuthTokens or None if not authenticated

        Raises:
            TokenRefreshError: If token refresh fails
            AuthenticationError: If re-authentication fails
        """
        if not self._auth_response:
            _logger.warning("No authentication response available")
            return None

        tokens = self._auth_response.tokens

        # Check if AWS credentials have expired
        if tokens.are_aws_credentials_expired:
            _logger.info("AWS credentials expired, re-authenticating...")
            # Re-authenticate to get fresh AWS credentials
            await self.sign_in(self._user_id, self._password)
            return self._auth_response.tokens if self._auth_response else None

        # Check if JWT token has expired
        if tokens.is_expired:
            _logger.info("Token expired, refreshing...")
            return await self.refresh_token(tokens.refresh_token)

        return tokens

    @property
    def is_authenticated(self) -> bool:
        """Check if client is currently authenticated."""
        return self._auth_response is not None

    @property
    def current_user(self) -> Optional[UserInfo]:
        """Get current authenticated user info."""
        return self._auth_response.user_info if self._auth_response else None

    @property
    def current_tokens(self) -> Optional[AuthTokens]:
        """Get current authentication tokens."""
        return self._auth_response.tokens if self._auth_response else None

    @property
    def user_email(self) -> Optional[str]:
        """Get the email address of the authenticated user."""
        return self._user_email

    @property
    def has_stored_credentials(self) -> bool:
        """Check if user credentials are stored for re-authentication.

        Returns:
            True if both user_id and password are available for re-auth
        """
        return bool(self._user_id and self._password)

    async def close(self) -> None:
        """Close the aiohttp session if we own it."""
        if self._owned_session and self._session:
            await self._session.close()
            self._session = None

    def get_auth_headers(self) -> dict[str, str]:
        """
        Get headers for authenticated requests.

        Returns:
            Dictionary of headers to include in requests

        Note:
            Based on HAR analysis of actual API traffic, the authorization
            header uses the raw token without 'Bearer ' prefix (lowercase
            'authorization').
            This is different from standard Bearer token authentication.
        """
        headers = {
            "User-Agent": f"nwp500-python/{__version__}",
            "Content-Type": "application/json",
        }

        # IMPORTANT: Use lowercase 'authorization' and raw token (no 'Bearer '
        # prefix)
        # This matches the actual API behavior from HAR analysis in working
        # implementation
        if self._auth_response and self._auth_response.tokens.access_token:
            headers["authorization"] = self._auth_response.tokens.access_token

        return headers


# Convenience functions for one-off authentication


async def authenticate(user_id: str, password: str) -> AuthenticationResponse:
    """Authenticate user and obtain tokens.

    This is a convenience function that creates a temporary auth client,
    authenticates, and returns the response.

    Args:
        user_id: User email address
        password: User password

    Returns:
        AuthenticationResponse with user info and tokens

    Example:
        >>> response = await authenticate("user@example.com", "password")
        >>> print(response.tokens.bearer_token)
    """
    async with NavienAuthClient(user_id, password) as client:
        if client._auth_response is None:
            raise AuthenticationError(
                "Authentication failed: no response received"
            )
        return client._auth_response


async def refresh_access_token(refresh_token: str) -> AuthTokens:
    """Refresh an access token using a refresh token.

    This is a convenience function that creates a temporary session to
    perform the token refresh operation without requiring full authentication.

    Args:
        refresh_token: The refresh token

    Returns:
        New AuthTokens

    Example:
        >>> new_tokens = await refresh_access_token(old_tokens.refresh_token)

    Note:
        This function creates a temporary client without authentication to
        perform the token refresh operation.
    """
    url = f"{API_BASE_URL}{REFRESH_ENDPOINT}"
    payload = {"refreshToken": refresh_token}

<<<<<<< HEAD
=======
    # Use ThreadedResolver for reliable DNS in containerized environments
>>>>>>> 95d0a811
    resolver = aiohttp.ThreadedResolver()
    connector = aiohttp.TCPConnector(resolver=resolver)
    async with (
        aiohttp.ClientSession(connector=connector) as session,
        session.post(url, json=payload) as response,
    ):
        response_data = await response.json()

        code = response_data.get("code", response.status)
        msg = response_data.get("msg", "")

        if code != 200 or not response.ok:
            raise TokenRefreshError(
                f"Failed to refresh token: {msg}",
                status_code=code,
                response=response_data,
            )

        data = response_data.get("data", {})
        return AuthTokens.from_dict(data)<|MERGE_RESOLUTION|>--- conflicted
+++ resolved
@@ -367,15 +367,7 @@
     async def __aenter__(self) -> "NavienAuthClient":
         """Async context manager entry."""
         if self._owned_session:
-<<<<<<< HEAD
-            resolver = aiohttp.ThreadedResolver()
-            connector = aiohttp.TCPConnector(resolver=resolver)
-            self._session = aiohttp.ClientSession(
-                connector=connector, timeout=self.timeout
-            )
-=======
             self._session = self._create_session()
->>>>>>> 95d0a811
 
         # Check if we have valid stored tokens
         if self._auth_response and self._auth_response.tokens:
@@ -419,15 +411,7 @@
     async def _ensure_session(self) -> None:
         """Ensure we have an active session."""
         if self._session is None:
-<<<<<<< HEAD
-            resolver = aiohttp.ThreadedResolver()
-            connector = aiohttp.TCPConnector(resolver=resolver)
-            self._session = aiohttp.ClientSession(
-                connector=connector, timeout=self.timeout
-            )
-=======
             self._session = self._create_session()
->>>>>>> 95d0a811
             self._owned_session = True
 
     async def sign_in(
@@ -770,10 +754,7 @@
     url = f"{API_BASE_URL}{REFRESH_ENDPOINT}"
     payload = {"refreshToken": refresh_token}
 
-<<<<<<< HEAD
-=======
     # Use ThreadedResolver for reliable DNS in containerized environments
->>>>>>> 95d0a811
     resolver = aiohttp.ThreadedResolver()
     connector = aiohttp.TCPConnector(resolver=resolver)
     async with (
